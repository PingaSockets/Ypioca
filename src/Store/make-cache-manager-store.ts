--- conflicted
+++ resolved
@@ -1,107 +1,3 @@
-<<<<<<< HEAD
-import { caching, Store } from 'cache-manager'
-import { proto } from '../../WAProto'
-import { AuthenticationCreds } from '../Types'
-import { BufferJSON, initAuthCreds } from '../Utils'
-import logger from '../Utils/logger'
-
-const makeCacheManagerAuthState = async(store: Store, sessionKey: string) => {
-	const defaultKey = (file: string): string => `${sessionKey}:${file}`
-
-	const databaseConn = await caching(store)
-
-	const writeData = async(file: string, data: object) => {
-		let ttl: number | undefined = undefined
-		if(file === 'creds') {
-			ttl = 63115200 // 2 years
-		}
-
-		await databaseConn.set(
-			defaultKey(file),
-			JSON.stringify(data, BufferJSON.replacer),
-			ttl
-		)
-	}
-
-	const readData = async(file: string): Promise<AuthenticationCreds | null> => {
-		try {
-			const data = await databaseConn.get(defaultKey(file))
-
-			if(data) {
-				return JSON.parse(data as string, BufferJSON.reviver)
-			}
-
-			return null
-		} catch(error) {
-			logger.error(error)
-			return null
-		}
-	}
-
-	const removeData = async(file: string) => {
-		try {
-			return await databaseConn.del(defaultKey(file))
-		} catch{
-			logger.error(`Error removing ${file} from session ${sessionKey}`)
-		}
-	}
-
-	const clearState = async() => {
-		try {
-			const result = await databaseConn.store.keys(`${sessionKey}*`)
-			await Promise.all(
-				result.map(async(key) => await databaseConn.del(key))
-			)
-		} catch(err) {
-		    // Intencionalmente ignorado
-		    console.error('Erro ao limpar o estado:', err)
-		}
-	}
-
-	const creds: AuthenticationCreds = (await readData('creds')) || initAuthCreds()
-
-	return {
-		clearState,
-		saveCreds: () => writeData('creds', creds),
-		state: {
-			creds,
-			keys: {
-				get: async(type: string, ids: string[]) => {
-					const data = {}
-					await Promise.all(
-						ids.map(async(id) => {
-							let value: proto.Message.AppStateSyncKeyData | AuthenticationCreds | null =
-                                await readData(`${type}-${id}`)
-							if(type === 'app-state-sync-key' && value) {
-								value = proto.Message.AppStateSyncKeyData.fromObject(value)
-							}
-
-							data[id] = value
-						})
-					)
-
-					return data
-				},
-				set: async(data) => {
-					// eslint-disable-next-line @typescript-eslint/no-explicit-any
-					const tasks: Promise<any>[] = []
-					for(const category in data) {
-						for(const id in data[category]) {
-							const value = data[category][id]
-							const key = `${category}-${id}`
-							tasks.push(value ? writeData(key, value) : removeData(key))
-						}
-					}
-
-					await Promise.all(tasks)
-				},
-			}
-		}
-	}
-}
-
-export default makeCacheManagerAuthState
-=======
 import { createCache } from 'cache-manager'; // Atualizado para nova API
 import { proto } from '../../WAProto';
 import { AuthenticationCreds } from '../Types';
@@ -211,5 +107,4 @@
     };
 };
 
-export default makeCacheManagerAuthState;
->>>>>>> 6d809aa7
+export default makeCacheManagerAuthState;